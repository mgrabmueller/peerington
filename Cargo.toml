[package]
name = "peerington"
version = "0.1.0"
authors = ["Martin Grabmueller <martin@grabmueller.de>"]

[dependencies]
uuid = { version = "0.2", features = ["v4"] }
getopts = "0.2"
<<<<<<< HEAD
openssl = "*"
=======
log = "*"
>>>>>>> c06613a2
<|MERGE_RESOLUTION|>--- conflicted
+++ resolved
@@ -6,8 +6,5 @@
 [dependencies]
 uuid = { version = "0.2", features = ["v4"] }
 getopts = "0.2"
-<<<<<<< HEAD
 openssl = "*"
-=======
-log = "*"
->>>>>>> c06613a2
+log = "*"